import json
from pydantic import validator
from ayon_server.settings import (
    BaseSettingsModel,
    SettingsField,
    ensure_unique_names,
)
from ayon_server.exceptions import BadRequestException
from .publish_playblast import (
    ExtractPlayblastSetting,
    DEFAULT_PLAYBLAST_SETTING,
)


def linear_unit_enum():
    """Get linear units enumerator."""
    return [
        {"label": "millimeter", "value": "mm"},
        {"label": "centimeter", "value": "cm"},
        {"label": "meter", "value": "m"},
        {"label": "kilometer", "value": "km"},
        {"label": "inch", "value": "in"},
        {"label": "foot", "value": "ft"},
        {"label": "yard", "value": "yd"},
        {"label": "mile", "value": "mi"}
    ]


def angular_unit_enum():
    """Get angular units enumerator."""
    return [
        {"label": "degree", "value": "deg"},
        {"label": "radian", "value": "rad"},
    ]


def extract_alembic_data_format_enum():
    return [
        {"label": "ogawa", "value": "ogawa"},
        {"label": "HDF", "value": "HDF"}
    ]


def extract_alembic_overrides_enum():
    return [
        {"label": "Custom Attributes", "value": "attr"},
        {"label": "Custom Attributes Prefix", "value": "attrPrefix"},
        {"label": "Data Format", "value": "dataFormat"},
        {"label": "Euler Filter", "value": "eulerFilter"},
        {"label": "Mel Per Frame Callback", "value": "melPerFrameCallback"},
        {"label": "Mel Post Job Callback", "value": "melPostJobCallback"},
        {"label": "Pre Roll", "value": "preRoll"},
        {"label": "Pre Roll Start Frame", "value": "preRollStartFrame"},
        {
            "label": "Python Per Frame Callback",
            "value": "pythonPerFrameCallback"
        },
        {
            "label": "Python Post Job Callback",
            "value": "pythonPostJobCallback"
        },
        {"label": "Renderable Only", "value": "renderableOnly"},
        {"label": "Strip Namespaces", "value": "stripNamespaces"},
        {"label": "User Attr", "value": "userAttr"},
        {"label": "User Attr Prefix", "value": "userAttrPrefix"},
        {"label": "UV Write", "value": "uvWrite"},
        {"label": "UVs Only", "value": "uvsOnly"},
        {"label": "Verbose", "value": "verbose"},
        {"label": "Visible Only", "value": "visibleOnly"},
        {"label": "Whole Frame Geo", "value": "wholeFrameGeo"},
        {"label": "World Space", "value": "worldSpace"},
        {"label": "Write Color Sets", "value": "writeColorSets"},
        {"label": "Write Creases", "value": "writeCreases"},
        {"label": "Write Face Sets", "value": "writeFaceSets"},
        {"label": "Write Normals", "value": "writeNormals"},
        {"label": "Write UV Sets", "value": "writeUVSets"},
        {"label": "Write Visibility", "value": "writeVisibility"}
    ]


class BasicValidateModel(BaseSettingsModel):
    enabled: bool = SettingsField(title="Enabled")
    optional: bool = SettingsField(title="Optional")
    active: bool = SettingsField(title="Active")


class ValidateMeshUVSetMap1Model(BasicValidateModel):
    """Validate model's default uv set exists and is named 'map1'."""
    pass


class ValidateNoAnimationModel(BasicValidateModel):
    """Ensure no keyframes on nodes in the Instance."""
    pass


class ValidateRigOutSetNodeIdsModel(BaseSettingsModel):
    enabled: bool = SettingsField(title="ValidateSkinclusterDeformerSet")
    optional: bool = SettingsField(title="Optional")
    allow_history_only: bool = SettingsField(title="Allow history only")


class ValidateModelContentModel(BaseSettingsModel):
    enabled: bool = SettingsField(title="Enabled")
    optional: bool = SettingsField(title="Optional")
    validate_top_group: bool = SettingsField(title="Validate one top group")


class ValidateTransformNamingSuffixModel(BaseSettingsModel):
    enabled: bool = SettingsField(title="Enabled")
    optional: bool = SettingsField(title="Optional")
    SUFFIX_NAMING_TABLE: str = SettingsField(
        "{}",
        title="Suffix Naming Tables",
        widget="textarea",
        description=(
            "Validates transform suffix based on"
            " the type of its children shapes."
        )
    )

    @validator("SUFFIX_NAMING_TABLE")
    def validate_json(cls, value):
        if not value.strip():
            return "{}"
        try:
            converted_value = json.loads(value)
            success = isinstance(converted_value, dict)
        except json.JSONDecodeError:
            success = False

        if not success:
            raise BadRequestException(
                "The text can't be parsed as json object"
            )
        return value
    ALLOW_IF_NOT_IN_SUFFIX_TABLE: bool = SettingsField(
        title="Allow if suffix not in table"
    )


class CollectMayaRenderModel(BaseSettingsModel):
    sync_workfile_version: bool = SettingsField(
        title="Sync render version with workfile"
    )


class CollectFbxAnimationModel(BaseSettingsModel):
    enabled: bool = SettingsField(title="Collect Fbx Animation")


class CollectFbxCameraModel(BaseSettingsModel):
    enabled: bool = SettingsField(title="CollectFbxCamera")


class CollectGLTFModel(BaseSettingsModel):
    enabled: bool = SettingsField(title="CollectGLTF")


class CollectMayaUsdFilterPropertiesModel(BaseSettingsModel):
    enabled: bool = SettingsField(title="Maya USD Export Chaser: Filter Properties")
    default_filter: str = SettingsField(
        title="Default Filter",
        description=(
            "Set the default filter for USD properties to export. It uses"
            " [SideFX Houdini Pattern Matching in Parameters]"
            "(https://www.sidefx.com/docs/houdini/network/patterns.html)."
            "\nSome examples would include:\n"
            "- Only include xforms: `xformOp*`\n"
            "- Everything but xforms: `* ^xformOp*`\n"
            "- Everything but mesh point data: `* ^extent ^points"
            " ^faceVertexCounts ^faceVertexIndices ^primvars*`"
        ),
        default=""
    )


class ValidateFrameRangeModel(BaseSettingsModel):
    enabled: bool = SettingsField(title="ValidateFrameRange")
    optional: bool = SettingsField(title="Optional")
    active: bool = SettingsField(title="Active")
    exclude_product_types: list[str] = SettingsField(
        default_factory=list,
        title="Exclude product types"
    )


class ValidateShaderNameModel(BaseSettingsModel):
    """
    Shader name regex can use named capture group asset to validate against current asset name.
    """
    enabled: bool = SettingsField(title="ValidateShaderName")
    optional: bool = SettingsField(title="Optional")
    active: bool = SettingsField(title="Active")
    regex: str = SettingsField(
        "(?P<asset>.*)_(.*)_SHD",
        title="Validation regex"
    )


class ValidateAttributesModel(BaseSettingsModel):
    enabled: bool = SettingsField(title="ValidateAttributes")
    attributes: str = SettingsField(
        "{}", title="Attributes", widget="textarea")

    @validator("attributes")
    def validate_json(cls, value):
        if not value.strip():
            return "{}"
        try:
            converted_value = json.loads(value)
            success = isinstance(converted_value, dict)
        except json.JSONDecodeError:
            success = False

        if not success:
            raise BadRequestException(
                "The attributes can't be parsed as json object"
            )
        return value


class ValidateLoadedPluginModel(BaseSettingsModel):
    enabled: bool = SettingsField(title="ValidateLoadedPlugin")
    optional: bool = SettingsField(title="Optional")
    whitelist_native_plugins: bool = SettingsField(
        title="Whitelist Maya Native Plugins"
    )
    authorized_plugins: list[str] = SettingsField(
        default_factory=list, title="Authorized plugins"
    )


class ValidateMayaUnitsModel(BaseSettingsModel):
    enabled: bool = SettingsField(title="ValidateMayaUnits")
    optional: bool = SettingsField(title="Optional")
    validate_linear_units: bool = SettingsField(title="Validate linear units")
    linear_units: str = SettingsField(
        enum_resolver=linear_unit_enum, title="Linear Units"
    )
    validate_angular_units: bool = SettingsField(
        title="Validate angular units"
    )
    angular_units: str = SettingsField(
        enum_resolver=angular_unit_enum, title="Angular units"
    )
    validate_fps: bool = SettingsField(title="Validate fps")


class ValidateUnrealStaticMeshNameModel(BaseSettingsModel):
    enabled: bool = SettingsField(title="ValidateUnrealStaticMeshName")
    optional: bool = SettingsField(title="Optional")
    validate_mesh: bool = SettingsField(title="Validate mesh names")
    validate_collision: bool = SettingsField(title="Validate collision names")


class ValidateCycleErrorModel(BaseSettingsModel):
    enabled: bool = SettingsField(title="ValidateCycleError")
    optional: bool = SettingsField(title="Optional")
    families: list[str] = SettingsField(
        default_factory=list, title="Families"
    )


class ValidatePluginPathAttributesAttrModel(BaseSettingsModel):
    name: str = SettingsField(title="Node type")
    value: str = SettingsField(title="Attribute")


class ValidatePluginPathAttributesModel(BaseSettingsModel):
    """Fill in the node types and attributes you want to validate.

    <p>e.g. <b>AlembicNode.abc_file</b>, the node type is <b>AlembicNode</b>
    and the node attribute is <b>abc_file</b>
    """

    enabled: bool = SettingsField(title="Enabled")
    optional: bool = SettingsField(title="Optional")
    active: bool = SettingsField(title="Active")
    attribute: list[ValidatePluginPathAttributesAttrModel] = SettingsField(
        default_factory=list,
        title="File Attribute"
    )

    @validator("attribute")
    def validate_unique_outputs(cls, value):
        ensure_unique_names(value)
        return value


# Validate Render Setting
class RendererAttributesModel(BaseSettingsModel):
    _layout = "compact"
    type: str = SettingsField(title="Type")
    value: str = SettingsField(title="Value")


class ValidateRenderSettingsModel(BaseSettingsModel):
    enabled: bool = SettingsField(title="Enabled")
    optional: bool = SettingsField(title="Optional")
    active: bool = SettingsField(title="Active")
    arnold_render_attributes: list[RendererAttributesModel] = SettingsField(
        default_factory=list, title="Arnold Render Attributes")
    vray_render_attributes: list[RendererAttributesModel] = SettingsField(
        default_factory=list, title="VRay Render Attributes")
    redshift_render_attributes: list[RendererAttributesModel] = SettingsField(
        default_factory=list, title="Redshift Render Attributes")
    renderman_render_attributes: list[RendererAttributesModel] = SettingsField(
        default_factory=list, title="Renderman Render Attributes")


class BasicValidateModel(BaseSettingsModel):
    enabled: bool = SettingsField(title="Enabled")
    optional: bool = SettingsField(title="Optional")
    active: bool = SettingsField(title="Active")


class ValidateCameraContentsModel(BaseSettingsModel):
    enabled: bool = SettingsField(title="Enabled")
    optional: bool = SettingsField(title="Optional")
    validate_shapes: bool = SettingsField(title="Validate presence of shapes")


class ExtractProxyAlembicModel(BaseSettingsModel):
    enabled: bool = SettingsField(title="Enabled")
    families: list[str] = SettingsField(
        default_factory=list,
        title="Families")


class ExtractAlembicModel(BaseSettingsModel):
    enabled: bool = SettingsField(title="Enabled")
    families: list[str] = SettingsField(
        default_factory=list,
        title="Families")
    eulerFilter: bool = SettingsField(
        title="Euler Filter",
        description="Apply Euler filter while sampling rotations."
    )
    renderableOnly: bool = SettingsField(
        title="Renderable Only",
        description="Only export renderable visible shapes."
    )
    stripNamespaces: bool = SettingsField(
        title="Strip Namespaces",
        description=(
            "Namespaces will be stripped off of the node before being written "
            "to Alembic."
        )
    )
    uvsOnly: bool = SettingsField(
        title="UVs Only",
        description=(
            "If this flag is present, only uv data for PolyMesh and SubD "
            "shapes will be written to the Alembic file."
        )
    )
    uvWrite: bool = SettingsField(
        title="UV Write",
        description=(
            "Uv data for PolyMesh and SubD shapes will be written to the "
            "Alembic file."
        )
    )
    verbose: bool = SettingsField(
        title="Verbose",
        description="Prints the current frame that is being evaluated."
    )
    visibleOnly: bool = SettingsField(
        title="Visible Only",
        description="Only export dag objects visible during frame range."
    )
    wholeFrameGeo: bool = SettingsField(
        title="Whole Frame Geo",
        description=(
            "Data for geometry will only be written out on whole frames."
        )
    )
    worldSpace: bool = SettingsField(
        title="World Space",
        description="Any root nodes will be stored in world space."
    )
    writeColorSets: bool = SettingsField(
        title="Write Color Sets",
        description="Write vertex colors with the geometry."
    )
    writeCreases: bool = SettingsField(
        title="Write Creases",
        description="Write the geometry's edge and vertex crease information."
    )
    writeFaceSets: bool = SettingsField(
        title="Write Face Sets",
        description="Write face sets with the geometry."
    )
    writeNormals: bool = SettingsField(
        title="Write Normals",
        description="Write normals with the deforming geometry."
    )
    writeUVSets: bool = SettingsField(
        title="Write UV Sets",
        description=(
            "Write all uv sets on MFnMeshes as vector 2 indexed geometry "
            "parameters with face varying scope."
        )
    )
    writeVisibility: bool = SettingsField(
        title="Write Visibility",
        description=(
            "Visibility state will be stored in the Alembic file. Otherwise "
            "everything written out is treated as visible."
        )
    )
    preRoll: bool = SettingsField(
        title="Pre Roll",
        description=(
            "When enabled, the pre roll start frame is used to pre roll the "
            "When enabled, the pre roll start frame is used to being the "
            "evaluation of the mesh. From the pre roll start frame to the "
            "alembic start frame, will not be written to disk. This can be "
            "used for simulation run up."
        )
    )
    preRollStartFrame: int = SettingsField(
        title="Pre Roll Start Frame",
        description=(
            "The frame to start scene evaluation at.  This is used to set the "
            "starting frame for time dependent translations and can be used to"
            " evaluate run-up that isn't actually translated.\n"
            "NOTE: Pre Roll needs to be enabled for this start frame "
            "to be considered."
        )
    )
    dataFormat: str = SettingsField(
        enum_resolver=extract_alembic_data_format_enum,
        title="Data Format",
        description="The data format to use to write the file."
    )
    bake_attributes: list[str] = SettingsField(
        default_factory=list, title="Bake Attributes",
        description="List of attributes that will be included in the alembic "
                    "export.",
    )
    bake_attribute_prefixes: list[str] = SettingsField(
        default_factory=list, title="Bake Attribute Prefixes",
        description="List of attribute prefixes for attributes that will be "
                    "included in the alembic export.",
    )
    attr: str = SettingsField(
        title="Custom Attributes",
        placeholder="attr1;attr2",
        description=(
            "Attributes matching by name will be included in the Alembic "
            "export. Attributes should be separated by semi-colon `;`"
        )
    )
    attrPrefix: str = SettingsField(
        title="Custom Attributes Prefix",
        placeholder="prefix1;prefix2",
        description=(
            "Attributes starting with these prefixes will be included in the "
            "Alembic export. Attributes should be separated by semi-colon `;`"
        )
    )
    userAttr: str = SettingsField(
        title="User Attr",
        placeholder="attr1;attr2",
        description=(
            "Attributes matching by name will be included in the Alembic "
            "export. Attributes should be separated by semi-colon `;`"
        )
    )
    userAttrPrefix: str = SettingsField(
        title="User Attr Prefix",
        placeholder="prefix1;prefix2",
        description=(
            "Attributes starting with these prefixes will be included in the "
            "Alembic export. Attributes should be separated by semi-colon `;`"
        )
    )
    melPerFrameCallback: str = SettingsField(
        title="Mel Per Frame Callback",
        description=(
            "When each frame (and the static frame) is evaluated the string "
            "specified is evaluated as a Mel command."
        )
    )
    melPostJobCallback: str = SettingsField(
        title="Mel Post Job Callback",
        description=(
            "When the translation has finished the string specified is "
            "evaluated as a Mel command."
        )
    )
    pythonPerFrameCallback: str = SettingsField(
        title="Python Per Frame Callback",
        description=(
            "When each frame (and the static frame) is evaluated the string "
            "specified is evaluated as a python command."
        )
    )
    pythonPostJobCallback: str = SettingsField(
        title="Python Post Job Callback",
        description=(
            "When the translation has finished the string specified is "
            "evaluated as a python command."
        )
    )
    overrides: list[str] = SettingsField(
        enum_resolver=extract_alembic_overrides_enum,
        title="Exposed Overrides",
        description=(
            "Expose the attribute in this list to the user when publishing."
        )
    )


class ExtractObjModel(BaseSettingsModel):
    enabled: bool = SettingsField(title="Enabled")
    optional: bool = SettingsField(title="Optional")


class ExtractModelModel(BaseSettingsModel):
    enabled: bool = SettingsField(title="Enabled")
    optional: bool = SettingsField(title="Optional")
    active: bool = SettingsField(title="Active")


class ExtractMayaUsdModelModel(BaseSettingsModel):
    enabled: bool = SettingsField(title="Enabled")
    optional: bool = SettingsField(title="Optional")
    active: bool = SettingsField(title="Active")


class ExtractMayaUsdPointcacheModel(BaseSettingsModel):
    enabled: bool = SettingsField(title="Enabled")
    optional: bool = SettingsField(title="Optional")
    active: bool = SettingsField(title="Active")


class ExtractMayaUsdAnimModel(BaseSettingsModel):
    enabled: bool = SettingsField(title="Enabled")
    optional: bool = SettingsField(title="Optional")
    active: bool = SettingsField(title="Active")


class ExtractMayaSceneRawModel(BaseSettingsModel):
    """Add loaded instances to those published families:"""
    enabled: bool = SettingsField(title="ExtractMayaSceneRaw")
    add_for_families: list[str] = SettingsField(
        default_factory=list, title="Families"
    )


class ExtractCameraAlembicModel(BaseSettingsModel):
    enabled: bool = SettingsField(title="ExtractCameraAlembic")
    optional: bool = SettingsField(title="Optional")
    active: bool = SettingsField(title="Active")
    bake_attributes: str = SettingsField(
        "[]", title="Bake Attributes", widget="textarea",
        description="List of attributes that will be included in the alembic "
                    "camera export. Needs to be written as a JSON list.",
    )

    @validator("bake_attributes")
    def validate_json_list(cls, value):
        if not value.strip():
            return "[]"
        try:
            converted_value = json.loads(value)
            success = isinstance(converted_value, list)
        except json.JSONDecodeError:
            success = False

        if not success:
            raise BadRequestException(
                "The text can't be parsed as json object"
            )
        return value


class ExtractGLBModel(BaseSettingsModel):
    enabled: bool = True
    active: bool = SettingsField(title="Active")
    ogsfx_path: str = SettingsField(title="GLSL Shader Directory")


class ExtractLookArgsModel(BaseSettingsModel):
    argument: str = SettingsField(title="Argument")
    parameters: list[str] = SettingsField(
        default_factory=list, title="Parameters"
    )


class ExtractLookModel(BaseSettingsModel):
    maketx_arguments: list[ExtractLookArgsModel] = SettingsField(
        default_factory=list,
        title="Extra arguments for maketx command line"
    )


class ExtractGPUCacheModel(BaseSettingsModel):
    enabled: bool = SettingsField(title="Enabled")
    optional: bool = SettingsField(title="Optional")
    active: bool = SettingsField(title="Active")
    families: list[str] = SettingsField(default_factory=list, title="Families")
    step: float = SettingsField(1.0, ge=1.0, title="Step")
    stepSave: int = SettingsField(1, ge=1, title="Step Save")
    optimize: bool = SettingsField(title="Optimize Hierarchy")
    optimizationThreshold: int = SettingsField(
        1, ge=1, title="Optimization Threshold"
    )
    optimizeAnimationsForMotionBlur: bool = SettingsField(
        title="Optimize Animations For Motion Blur"
    )
    writeMaterials: bool = SettingsField(title="Write Materials")
    useBaseTessellation: bool = SettingsField(title="User Based Tessellation")


class PublishersModel(BaseSettingsModel):
    CollectMayaRender: CollectMayaRenderModel = SettingsField(
        default_factory=CollectMayaRenderModel,
        title="Collect Render Layers",
        section="Collectors"
    )
    CollectFbxAnimation: BasicValidateModel = SettingsField(
        default_factory=BasicValidateModel,
        title="Collect FBX Animation",
    )
    CollectFbxCamera: BasicValidateModel = SettingsField(
        default_factory=BasicValidateModel,
        title="Collect Camera for FBX export",
    )
    CollectGLTF: CollectGLTFModel = SettingsField(
        default_factory=CollectGLTFModel,
        title="Collect Assets for GLB/GLTF export"
    )
    CollectMayaUsdFilterProperties: CollectMayaUsdFilterPropertiesModel = (
        SettingsField(
            default_factory=CollectMayaUsdFilterPropertiesModel,
            title="Maya USD Export Chaser: Filter Properties"
        )
    )
    ValidateInstanceInContext: BasicValidateModel = SettingsField(
        default_factory=BasicValidateModel,
        title="Validate Instance In Context",
        section="Validators"
    )
    ValidateFrameRange: ValidateFrameRangeModel = SettingsField(
        default_factory=ValidateFrameRangeModel,
        title="Validate Frame Range"
    )
    ValidateShaderName: ValidateShaderNameModel = SettingsField(
        default_factory=ValidateShaderNameModel,
        title="Validate Shader Name"
    )
    ValidateShadingEngine: BasicValidateModel = SettingsField(
        default_factory=BasicValidateModel,
        title="Validate Look Shading Engine Naming"
    )
    ValidateMayaColorSpace: BasicValidateModel = SettingsField(
        default_factory=BasicValidateModel,
        title="Validate Colorspace"
    )
    ValidateAttributes: ValidateAttributesModel = SettingsField(
        default_factory=ValidateAttributesModel,
        title="Validate Attributes"
    )
    ValidateLoadedPlugin: ValidateLoadedPluginModel = SettingsField(
        default_factory=ValidateLoadedPluginModel,
        title="Validate Loaded Plugin"
    )
    ValidateMayaUnits: ValidateMayaUnitsModel = SettingsField(
        default_factory=ValidateMayaUnitsModel,
        title="Validate Maya Units"
    )
    ValidateUnrealStaticMeshName: ValidateUnrealStaticMeshNameModel = (
        SettingsField(
            default_factory=ValidateUnrealStaticMeshNameModel,
            title="Validate Unreal Static Mesh Name"
        )
    )
    ValidateCycleError: ValidateCycleErrorModel = SettingsField(
        default_factory=ValidateCycleErrorModel,
        title="Validate Cycle Error"
    )
    ValidatePluginPathAttributes: ValidatePluginPathAttributesModel = (
        SettingsField(
            default_factory=ValidatePluginPathAttributesModel,
            title="Plug-in Path Attributes"
        )
    )
    ValidateRenderSettings: ValidateRenderSettingsModel = SettingsField(
        default_factory=ValidateRenderSettingsModel,
        title="Validate Render Settings"
    )
    ValidateResolution: BasicValidateModel = SettingsField(
        default_factory=BasicValidateModel,
        title="Validate Resolution Setting"
    )
    ValidateCurrentRenderLayerIsRenderable: BasicValidateModel = (
        SettingsField(
            default_factory=BasicValidateModel,
            title="Validate Current Render Layer Has Renderable Camera"
        )
    )
    ValidateGLSLMaterial: BasicValidateModel = SettingsField(
        default_factory=BasicValidateModel,
        title="Validate GLSL Material"
    )
    ValidateGLSLPlugin: BasicValidateModel = SettingsField(
        default_factory=BasicValidateModel,
        title="Validate GLSL Plugin"
    )
    ValidateOrnatrixRigContent: BasicValidateModel = SettingsField(
        default_factory=BasicValidateModel,
        title="Validate Ornatrix Rig Content"
    )
    ValidateOrnatrixCacheContent: BasicValidateModel = SettingsField(
        default_factory=BasicValidateModel,
        title="Validate Ornatrix Cache Content"
    )
    ValidateRenderImageRule: BasicValidateModel = SettingsField(
        default_factory=BasicValidateModel,
        title="Validate Render Image Rule (Workspace)"
    )
    ValidateRenderNoDefaultCameras: BasicValidateModel = SettingsField(
        default_factory=BasicValidateModel,
        title="Validate No Default Cameras Renderable"
    )
    ValidateRenderSingleCamera: BasicValidateModel = SettingsField(
        default_factory=BasicValidateModel,
        title="Validate Render Single Camera "
    )
    ValidateRenderLayerAOVs: BasicValidateModel = SettingsField(
        default_factory=BasicValidateModel,
        title="Validate Render Passes/AOVs Are Registered"
    )
    ValidateStepSize: BasicValidateModel = SettingsField(
        default_factory=BasicValidateModel,
        title="Validate Step Size"
    )
    ValidateVRayDistributedRendering: BasicValidateModel = SettingsField(
        default_factory=BasicValidateModel,
        title="VRay Distributed Rendering"
    )
    ValidateVrayReferencedAOVs: BasicValidateModel = SettingsField(
        default_factory=BasicValidateModel,
        title="VRay Referenced AOVs"
    )
    ValidateVRayTranslatorEnabled: BasicValidateModel = SettingsField(
        default_factory=BasicValidateModel,
        title="VRay Translator Settings"
    )
    ValidateVrayProxy: BasicValidateModel = SettingsField(
        default_factory=BasicValidateModel,
        title="VRay Proxy Settings"
    )
    ValidateVrayProxyMembers: BasicValidateModel = SettingsField(
        default_factory=BasicValidateModel,
        title="VRay Proxy Members"
    )
    ValidateYetiRenderScriptCallbacks: BasicValidateModel = SettingsField(
        default_factory=BasicValidateModel,
        title="Yeti Render Script Callbacks"
    )
    ValidateYetiRigCacheState: BasicValidateModel = SettingsField(
        default_factory=BasicValidateModel,
        title="Yeti Rig Cache State"
    )
    ValidateYetiRigInputShapesInInstance: BasicValidateModel = SettingsField(
        default_factory=BasicValidateModel,
        title="Yeti Rig Input Shapes In Instance"
    )
    ValidateYetiRigSettings: BasicValidateModel = SettingsField(
        default_factory=BasicValidateModel,
        title="Yeti Rig Settings"
    )
    # Model - START
    ValidateModelContent: ValidateModelContentModel = SettingsField(
        default_factory=ValidateModelContentModel,
        title="Validate Model Content",
        section="Model"
    )
    ValidateTransformNamingSuffix: ValidateTransformNamingSuffixModel = (
        SettingsField(
            default_factory=ValidateTransformNamingSuffixModel,
            title="Validate Transform Naming Suffix",
        )
    )
    ValidateColorSets: BasicValidateModel = SettingsField(
        default_factory=BasicValidateModel,
        title="Validate Color Sets",
    )
    ValidateMeshHasOverlappingUVs: BasicValidateModel = SettingsField(
        default_factory=BasicValidateModel,
        title="Validate Mesh Has Overlapping UVs",
    )
    ValidateMeshArnoldAttributes: BasicValidateModel = SettingsField(
        default_factory=BasicValidateModel,
        title="Validate Mesh Arnold Attributes",
    )
    ValidateMeshShaderConnections: BasicValidateModel = SettingsField(
        default_factory=BasicValidateModel,
        title="Validate Mesh Shader Connections",
    )
    ValidateMeshSingleUVSet: BasicValidateModel = SettingsField(
        default_factory=BasicValidateModel,
        title="Validate Mesh Single UV Set",
    )
    ValidateMeshHasUVs: BasicValidateModel = SettingsField(
        default_factory=BasicValidateModel,
        title="Validate Mesh Has UVs",
    )
    ValidateMeshLaminaFaces: BasicValidateModel = SettingsField(
        default_factory=BasicValidateModel,
        title="Validate Mesh Lamina Faces",
    )
    ValidateMeshNgons: BasicValidateModel = SettingsField(
        default_factory=BasicValidateModel,
        title="Validate Mesh Ngons",
    )
    ValidateMeshNonManifold: BasicValidateModel = SettingsField(
        default_factory=BasicValidateModel,
        title="Validate Mesh Non-Manifold",
    )
    ValidateMeshNoNegativeScale: BasicValidateModel = SettingsField(
        default_factory=BasicValidateModel,
        title="Validate Mesh No Negative Scale",
    )
    ValidateMeshNonZeroEdgeLength: BasicValidateModel = SettingsField(
        default_factory=BasicValidateModel,
        title="Validate Mesh Edge Length Non Zero",
    )
    ValidateMeshNormalsUnlocked: BasicValidateModel = SettingsField(
        default_factory=BasicValidateModel,
        title="Validate Mesh Normals Unlocked",
    )
    ValidateMeshUVSetMap1: ValidateMeshUVSetMap1Model = SettingsField(
        default_factory=ValidateMeshUVSetMap1Model,
        title="Validate Mesh UV Set Map 1",
    )
    ValidateMeshVerticesHaveEdges: BasicValidateModel = SettingsField(
        default_factory=BasicValidateModel,
        title="Validate Mesh Vertices Have Edges",
    )
    ValidateNoAnimation: ValidateNoAnimationModel = SettingsField(
        default_factory=ValidateNoAnimationModel,
        title="Validate No Animation",
    )
    ValidateNoNamespace: BasicValidateModel = SettingsField(
        default_factory=BasicValidateModel,
        title="Validate No Namespace",
    )
    ValidateNoNullTransforms: BasicValidateModel = SettingsField(
        default_factory=BasicValidateModel,
        title="Validate No Null Transforms",
    )
    ValidateNoUnknownNodes: BasicValidateModel = SettingsField(
        default_factory=BasicValidateModel,
        title="Validate No Unknown Nodes",
    )
    ValidateNodeNoGhosting: BasicValidateModel = SettingsField(
        default_factory=BasicValidateModel,
        title="Validate Node No Ghosting",
    )
    ValidateShapeDefaultNames: BasicValidateModel = SettingsField(
        default_factory=BasicValidateModel,
        title="Validate Shape Default Names",
    )
    ValidateShapeRenderStats: BasicValidateModel = SettingsField(
        default_factory=BasicValidateModel,
        title="Validate Shape Render Stats",
    )
    ValidateShapeZero: BasicValidateModel = SettingsField(
        default_factory=BasicValidateModel,
        title="Validate Shape Zero",
    )
    ValidateTransformZero: BasicValidateModel = SettingsField(
        default_factory=BasicValidateModel,
        title="Validate Transform Zero",
    )
    ValidateUniqueNames: BasicValidateModel = SettingsField(
        default_factory=BasicValidateModel,
        title="Validate Unique Names",
    )
    ValidateNoVRayMesh: BasicValidateModel = SettingsField(
        default_factory=BasicValidateModel,
        title="Validate No V-Ray Proxies (VRayMesh)",
    )
    ValidateUnrealMeshTriangulated: BasicValidateModel = SettingsField(
        default_factory=BasicValidateModel,
        title="Validate if Mesh is Triangulated",
    )
    ValidateAlembicVisibleOnly: BasicValidateModel = SettingsField(
        default_factory=BasicValidateModel,
        title="Validate Alembic Visible Node",
    )
    ValidateAlembicDefaultsPointcache: BasicValidateModel = SettingsField(
        default_factory=BasicValidateModel,
        title="Validate Alembic Defaults Pointcache"
    )
    ValidateAlembicDefaultsAnimation: BasicValidateModel = SettingsField(
        default_factory=BasicValidateModel,
        title="Validate Alembic Defaults Animation"
    )
    ExtractProxyAlembic: ExtractProxyAlembicModel = SettingsField(
        default_factory=ExtractProxyAlembicModel,
        title="Extract Proxy Alembic",
        section="Model Extractors",
    )
    ExtractObj: ExtractObjModel = SettingsField(
        default_factory=ExtractObjModel,
        title="Extract OBJ"
    )
    # Model - END

    # Rig - START
    ValidateRigContents: BasicValidateModel = SettingsField(
        default_factory=BasicValidateModel,
        title="Validate Rig Contents",
        section="Rig",
    )
    ValidateRigJointsHidden: BasicValidateModel = SettingsField(
        default_factory=BasicValidateModel,
        title="Validate Rig Joints Hidden",
    )
    ValidateRigControllers: BasicValidateModel = SettingsField(
        default_factory=BasicValidateModel,
        title="Validate Rig Controllers",
    )
    ValidateAnimationContent: BasicValidateModel = SettingsField(
        default_factory=BasicValidateModel,
        title="Validate Animation Content",
    )
    ValidateOutRelatedNodeIds: BasicValidateModel = SettingsField(
        default_factory=BasicValidateModel,
        title="Validate Animation Out Set Related Node Ids",
    )
    ValidateAnimationProductTypePublish: BasicValidateModel = SettingsField(
        default_factory=BasicValidateModel,
        title="Validate Animation Product Type Publish",
    )
    ValidateRigControllersArnoldAttributes: BasicValidateModel = (
        SettingsField(
            default_factory=BasicValidateModel,
            title="Validate Rig Controllers (Arnold Attributes)",
        )
    )
    ValidateSingleAssembly: BasicValidateModel = SettingsField(
        default_factory=BasicValidateModel,
        title="Validate Single Assembly",
    )
    ValidateAnimatedRigContent: BasicValidateModel = SettingsField(
        default_factory=BasicValidateModel,
        title="Validate Animated Rig Content",
    )
    ValidateSkeletalMeshHierarchy: BasicValidateModel = SettingsField(
        default_factory=BasicValidateModel,
        title="Validate Skeletal Mesh Top Node",
    )
    ValidateSkeletonRigContents: BasicValidateModel = SettingsField(
        default_factory=BasicValidateModel,
        title="Validate Skeleton Rig Contents"
    )
    ValidateSkeletonRigControllers: BasicValidateModel = SettingsField(
        default_factory=BasicValidateModel,
        title="Validate Skeleton Rig Controllers"
    )
    ValidateSkinclusterDeformerSet: BasicValidateModel = SettingsField(
        default_factory=BasicValidateModel,
        title="Validate Skincluster Deformer Relationships",
    )
    ValidateSkeletonRigOutputIds: BasicValidateModel = SettingsField(
        default_factory=BasicValidateModel,
        title="Validate Skeleton Rig Output Ids"
    )
    ValidateSkeletonTopGroupHierarchy: BasicValidateModel = SettingsField(
        default_factory=BasicValidateModel,
        title="Validate Skeleton Top Group Hierarchy",
    )
    ValidateRigOutSetNodeIds: ValidateRigOutSetNodeIdsModel = SettingsField(
        default_factory=ValidateRigOutSetNodeIdsModel,
        title="Validate Rig Out Set Node Ids",
    )
    ValidateSkeletonRigOutSetNodeIds: ValidateRigOutSetNodeIdsModel = (
        SettingsField(
            default_factory=ValidateRigOutSetNodeIdsModel,
            title="Validate Skeleton Rig Out Set Node Ids",
        )
    )
    # Rig - END
    ValidateCameraAttributes: BasicValidateModel = SettingsField(
        default_factory=BasicValidateModel,
        title="Validate Camera Attributes"
    )
    ValidateAssemblyName: BasicValidateModel = SettingsField(
        default_factory=BasicValidateModel,
        title="Validate Assembly Name"
    )
    ValidateAssemblyNamespaces: BasicValidateModel = SettingsField(
        default_factory=BasicValidateModel,
        title="Validate Assembly Namespaces"
    )
    ValidateAssemblyModelTransforms: BasicValidateModel = SettingsField(
        default_factory=BasicValidateModel,
        title="Validate Assembly Model Transforms"
    )
    ValidateAssRelativePaths: BasicValidateModel = SettingsField(
        default_factory=BasicValidateModel,
        title="Validate Ass Relative Paths"
    )
    ValidateNoDefaultCameras: BasicValidateModel = SettingsField(
        default_factory=BasicValidateModel,
        title="Validate No Default Cameras"
    )
    ValidateUnrealUpAxis: BasicValidateModel = SettingsField(
        default_factory=BasicValidateModel,
        title="Validate Unreal Up-Axis Check"
    )
    ValidateCameraContents: ValidateCameraContentsModel = SettingsField(
        default_factory=ValidateCameraContentsModel,
        title="Validate Camera Content"
    )
    ExtractPlayblast: ExtractPlayblastSetting = SettingsField(
        default_factory=ExtractPlayblastSetting,
        title="Extract Playblast Settings",
        section="Extractors"
    )
    ExtractMayaSceneRaw: ExtractMayaSceneRawModel = SettingsField(
        default_factory=ExtractMayaSceneRawModel,
        title="Maya Scene(Raw)"
    )
    ExtractCameraAlembic: ExtractCameraAlembicModel = SettingsField(
        default_factory=ExtractCameraAlembicModel,
        title="Extract Camera Alembic"
    )
    ExtractGLB: ExtractGLBModel = SettingsField(
        default_factory=ExtractGLBModel,
        title="Extract GLB"
    )
    ExtractLook: ExtractLookModel = SettingsField(
        default_factory=ExtractLookModel,
        title="Extract Look"
    )
    ExtractGPUCache: ExtractGPUCacheModel = SettingsField(
        default_factory=ExtractGPUCacheModel,
        title="Extract GPU Cache",
    )
    ExtractModel: ExtractModelModel = SettingsField(
        default_factory=ExtractModelModel,
        title="Extract Model (Maya Scene)"
    )
    ExtractAlembic: ExtractAlembicModel = SettingsField(
        default_factory=ExtractAlembicModel,
        title="Extract Alembic"
    )
    ExtractAnimation: BasicValidateModel = SettingsField(
        default_factory=BasicValidateModel,
        title="Extract Animation (Alembic)",
        description="Alembic extractor for loaded rigs"
    )
    ExtractMayaUsdModel: ExtractMayaUsdModelModel = SettingsField(
        default_factory=ExtractMayaUsdModelModel,
        title="Extract Maya USD with Model"
    )
    ExtractMayaUsdPointcache: ExtractMayaUsdPointcacheModel = SettingsField(
        default_factory=ExtractMayaUsdPointcacheModel,
        title="Extract Maya USD with Pointcache"
    )
    ExtractMayaUsdAnim: ExtractMayaUsdAnimModel = SettingsField(
        default_factory=ExtractMayaUsdAnimModel,
        title="Extract Maya USD with Animation"
    )


DEFAULT_SUFFIX_NAMING = {
    "mesh": ["_GEO", "_GES", "_GEP", "_OSD"],
    "nurbsCurve": ["_CRV"],
    "nurbsSurface": ["_NRB"],
    "locator": ["_LOC"],
    "group": ["_GRP"]
}

DEFAULT_PUBLISH_SETTINGS = {
    "CollectMayaRender": {
        "sync_workfile_version": False
    },
    "CollectFbxAnimation": {
        "enabled": False,
        "optional": True,
        "active": True
    },
    "CollectFbxCamera": {
        "enabled": False,
        "optional": True,
        "active": True
    },
<<<<<<< HEAD
=======
    "CollectFbxModel": {
        "enabled": False,
        "optional": False,
        "active": True
    },
>>>>>>> 48cc825f
    "CollectGLTF": {
        "enabled": False
    },
    "CollectMayaUsdFilterProperties": {
        "enabled": False,
        "default_filter": ""
    },
    "ValidateInstanceInContext": {
        "enabled": True,
        "optional": True,
        "active": True
    },
    "ValidateFrameRange": {
        "enabled": True,
        "optional": True,
        "active": True,
        "exclude_product_types": [
            "model",
            "rig",
            "staticMesh"
        ]
    },
    "ValidateShaderName": {
        "enabled": False,
        "optional": True,
        "active": True,
        "regex": "(?P<asset>.*)_(.*)_SHD"
    },
    "ValidateShadingEngine": {
        "enabled": True,
        "optional": True,
        "active": True
    },
    "ValidateMayaColorSpace": {
        "enabled": True,
        "optional": True,
        "active": True
    },
    "ValidateAttributes": {
        "enabled": False,
        "attributes": "{}"
    },
    "ValidateLoadedPlugin": {
        "enabled": False,
        "optional": True,
        "whitelist_native_plugins": False,
        "authorized_plugins": []
    },
    "ValidateMayaUnits": {
        "enabled": True,
        "optional": False,
        "validate_linear_units": True,
        "linear_units": "cm",
        "validate_angular_units": True,
        "angular_units": "deg",
        "validate_fps": True
    },
    "ValidateUnrealStaticMeshName": {
        "enabled": True,
        "optional": True,
        "validate_mesh": False,
        "validate_collision": True
    },
    "ValidateCycleError": {
        "enabled": True,
        "optional": False,
        "families": [
            "rig"
        ]
    },
    "ValidatePluginPathAttributes": {
        "enabled": False,
        "optional": False,
        "active": True,
        "attribute": [
            {"name": "AlembicNode", "value": "abc_File"},
            {"name": "VRayProxy", "value": "fileName"},
            {"name": "RenderManArchive", "value": "filename"},
            {"name": "pgYetiMaya", "value": "cacheFileName"},
            {"name": "aiStandIn", "value": "dso"},
            {"name": "RedshiftSprite", "value": "tex0"},
            {"name": "RedshiftBokeh", "value": "dofBokehImage"},
            {"name": "RedshiftCameraMap", "value": "tex0"},
            {"name": "RedshiftEnvironment", "value": "tex2"},
            {"name": "RedshiftDomeLight", "value": "tex1"},
            {"name": "RedshiftIESLight", "value": "profile"},
            {"name": "RedshiftLightGobo", "value": "tex0"},
            {"name": "RedshiftNormalMap", "value": "tex0"},
            {"name": "RedshiftProxyMesh", "value": "fileName"},
            {"name": "RedshiftVolumeShape", "value": "fileName"},
            {"name": "VRayTexGLSL", "value": "fileName"},
            {"name": "VRayMtlGLSL", "value": "fileName"},
            {"name": "VRayVRmatMtl", "value": "fileName"},
            {"name": "VRayPtex", "value": "ptexFile"},
            {"name": "VRayLightIESShape", "value": "iesFile"},
            {"name": "VRayMesh", "value": "materialAssignmentsFile"},
            {"name": "VRayMtlOSL", "value": "fileName"},
            {"name": "VRayTexOSL", "value": "fileName"},
            {"name": "VRayTexOCIO", "value": "ocioConfigFile"},
            {"name": "VRaySettingsNode", "value": "pmap_autoSaveFile2"},
            {"name": "VRayScannedMtl", "value": "file"},
            {"name": "VRayScene", "value": "parameterOverrideFilePath"},
            {"name": "VRayMtlMDL", "value": "filename"},
            {"name": "VRaySimbiont", "value": "file"},
            {"name": "dlOpenVDBShape", "value": "filename"},
            {"name": "pgYetiMayaShape", "value": "liveABCFilename"},
            {"name": "gpuCache", "value": "cacheFileName"},
        ]
    },
    "ValidateRenderSettings": {
        "enabled": True,
        "active": True,
        "optional": False,
        "arnold_render_attributes": [],
        "vray_render_attributes": [],
        "redshift_render_attributes": [],
        "renderman_render_attributes": []
    },
    "ValidateResolution": {
        "enabled": True,
        "optional": True,
        "active": True
    },
    "ValidateCurrentRenderLayerIsRenderable": {
        "enabled": True,
        "optional": False,
        "active": True
    },
    "ValidateGLSLMaterial": {
        "enabled": False,
        "optional": False,
        "active": True
    },
    "ValidateGLSLPlugin": {
        "enabled": False,
        "optional": False,
        "active": True
    },
    "ValidateOrnatrixRigContent": {
        "enabled": True,
        "optional": False,
        "active": True
    },
    "ValidateOrnatrixCacheContent": {
        "enabled": True,
        "optional": False,
        "active": True
    },
    "ValidateRenderImageRule": {
        "enabled": True,
        "optional": False,
        "active": True
    },
    "ValidateRenderNoDefaultCameras": {
        "enabled": True,
        "optional": False,
        "active": True
    },
    "ValidateRenderSingleCamera": {
        "enabled": True,
        "optional": False,
        "active": True
    },
    "ValidateRenderLayerAOVs": {
        "enabled": True,
        "optional": False,
        "active": True
    },
    "ValidateStepSize": {
        "enabled": True,
        "optional": False,
        "active": True
    },
    "ValidateVRayDistributedRendering": {
        "enabled": True,
        "optional": False,
        "active": True
    },
    "ValidateVrayReferencedAOVs": {
        "enabled": True,
        "optional": False,
        "active": True
    },
    "ValidateVRayTranslatorEnabled": {
        "enabled": True,
        "optional": False,
        "active": True
    },
    "ValidateVrayProxy": {
        "enabled": True,
        "optional": False,
        "active": True
    },
    "ValidateVrayProxyMembers": {
        "enabled": True,
        "optional": False,
        "active": True
    },
    "ValidateYetiRenderScriptCallbacks": {
        "enabled": True,
        "optional": False,
        "active": True
    },
    "ValidateYetiRigCacheState": {
        "enabled": True,
        "optional": False,
        "active": True
    },
    "ValidateYetiRigInputShapesInInstance": {
        "enabled": True,
        "optional": False,
        "active": True
    },
    "ValidateYetiRigSettings": {
        "enabled": True,
        "optional": False,
        "active": True
    },
    "ValidateModelContent": {
        "enabled": True,
        "optional": False,
        "validate_top_group": True
    },
    "ValidateTransformNamingSuffix": {
        "enabled": True,
        "optional": True,
        "SUFFIX_NAMING_TABLE": json.dumps(DEFAULT_SUFFIX_NAMING, indent=4),
        "ALLOW_IF_NOT_IN_SUFFIX_TABLE": True
    },
    "ValidateColorSets": {
        "enabled": True,
        "optional": True,
        "active": True
    },
    "ValidateMeshHasOverlappingUVs": {
        "enabled": False,
        "optional": True,
        "active": True
    },
    "ValidateMeshArnoldAttributes": {
        "enabled": False,
        "optional": True,
        "active": True
    },
    "ValidateMeshShaderConnections": {
        "enabled": True,
        "optional": True,
        "active": True
    },
    "ValidateMeshSingleUVSet": {
        "enabled": False,
        "optional": True,
        "active": True
    },
    "ValidateMeshHasUVs": {
        "enabled": True,
        "optional": True,
        "active": True
    },
    "ValidateMeshLaminaFaces": {
        "enabled": False,
        "optional": True,
        "active": True
    },
    "ValidateMeshNgons": {
        "enabled": False,
        "optional": True,
        "active": True
    },
    "ValidateMeshNonManifold": {
        "enabled": False,
        "optional": True,
        "active": True
    },
    "ValidateMeshNoNegativeScale": {
        "enabled": True,
        "optional": False,
        "active": True
    },
    "ValidateMeshNonZeroEdgeLength": {
        "enabled": True,
        "optional": True,
        "active": True
    },
    "ValidateMeshNormalsUnlocked": {
        "enabled": False,
        "optional": True,
        "active": True
    },
    "ValidateMeshUVSetMap1": {
        "enabled": False,
        "optional": True,
        "active": True
    },
    "ValidateMeshVerticesHaveEdges": {
        "enabled": True,
        "optional": True,
        "active": True
    },
    "ValidateNoAnimation": {
        "enabled": False,
        "optional": True,
        "active": True
    },
    "ValidateNoNamespace": {
        "enabled": True,
        "optional": False,
        "active": True
    },
    "ValidateNoNullTransforms": {
        "enabled": True,
        "optional": False,
        "active": True
    },
    "ValidateNoUnknownNodes": {
        "enabled": True,
        "optional": False,
        "active": True
    },
    "ValidateNodeNoGhosting": {
        "enabled": False,
        "optional": False,
        "active": True
    },
    "ValidateShapeDefaultNames": {
        "enabled": False,
        "optional": True,
        "active": True
    },
    "ValidateShapeRenderStats": {
        "enabled": False,
        "optional": True,
        "active": True
    },
    "ValidateShapeZero": {
        "enabled": False,
        "optional": True,
        "active": True
    },
    "ValidateTransformZero": {
        "enabled": False,
        "optional": True,
        "active": True
    },
    "ValidateUniqueNames": {
        "enabled": False,
        "optional": True,
        "active": True
    },
    "ValidateNoVRayMesh": {
        "enabled": True,
        "optional": False,
        "active": True
    },
    "ValidateUnrealMeshTriangulated": {
        "enabled": False,
        "optional": True,
        "active": True
    },
    "ValidateAlembicVisibleOnly": {
        "enabled": True,
        "optional": False,
        "active": True
    },
    "ExtractProxyAlembic": {
        "enabled": False,
        "families": [
            "proxyAbc"
        ]
    },
    "ExtractObj": {
        "enabled": False,
        "optional": True,
        "active": True
    },
    "ValidateRigContents": {
        "enabled": False,
        "optional": True,
        "active": True
    },
    "ValidateRigJointsHidden": {
        "enabled": False,
        "optional": True,
        "active": True
    },
    "ValidateRigControllers": {
        "enabled": False,
        "optional": True,
        "active": True
    },
    "ValidateAnimationContent": {
        "enabled": True,
        "optional": False,
        "active": True
    },
    "ValidateOutRelatedNodeIds": {
        "enabled": True,
        "optional": False,
        "active": True
    },
    "ValidateAnimationProductTypePublish": {
        "enabled": True,
        "optional": False,
        "active": True
    },
    "ValidateRigControllersArnoldAttributes": {
        "enabled": True,
        "optional": False,
        "active": True
    },
    "ValidateSingleAssembly": {
        "enabled": True,
        "optional": False,
        "active": True
    },
    "ValidateAnimatedRigContent": {
        "enabled": True,
        "optional": False,
        "active": True
    },
    "ValidateSkeletalMeshHierarchy": {
        "enabled": True,
        "optional": False,
        "active": True
    },
    "ValidateSkeletonRigContents": {
        "enabled": True,
        "optional": True,
        "active": True
    },
    "ValidateSkeletonRigControllers": {
        "enabled": False,
        "optional": True,
        "active": True
    },
    "ValidateSkinclusterDeformerSet": {
        "enabled": True,
        "optional": False,
        "active": True
    },
    "ValidateRigOutSetNodeIds": {
        "enabled": True,
        "optional": False,
        "allow_history_only": False
    },
    "ValidateSkeletonRigOutSetNodeIds": {
        "enabled": False,
        "optional": False,
        "allow_history_only": False
    },
    "ValidateSkeletonRigOutputIds": {
        "enabled": False,
        "optional": True,
        "active": True
    },
    "ValidateSkeletonTopGroupHierarchy": {
        "enabled": True,
        "optional": True,
        "active": True
    },
    "ValidateCameraAttributes": {
        "enabled": False,
        "optional": True,
        "active": True
    },
    "ValidateAssemblyName": {
        "enabled": True,
        "optional": True,
        "active": True
    },
    "ValidateAssemblyNamespaces": {
        "enabled": True,
        "optional": False,
        "active": True
    },
    "ValidateAssemblyModelTransforms": {
        "enabled": True,
        "optional": False,
        "active": True
    },
    "ValidateAssRelativePaths": {
        "enabled": True,
        "optional": False,
        "active": True
    },
    "ValidateNoDefaultCameras": {
        "enabled": True,
        "optional": False,
        "active": True
    },
    "ValidateUnrealUpAxis": {
        "enabled": False,
        "optional": True,
        "active": True
    },
    "ValidateCameraContents": {
        "enabled": True,
        "optional": False,
        "validate_shapes": True
    },
    "ValidateAlembicDefaultsPointcache": {
        "enabled": True,
        "optional": True,
        "active": True
    },
    "ValidateAlembicDefaultsAnimation": {
        "enabled": True,
        "optional": True,
        "active": True
    },
    "ExtractPlayblast": DEFAULT_PLAYBLAST_SETTING,
    "ExtractMayaSceneRaw": {
        "enabled": True,
        "add_for_families": [
            "layout"
        ]
    },
    "ExtractCameraAlembic": {
        "enabled": True,
        "optional": True,
        "active": True,
        "bake_attributes": "[]"
    },
    "ExtractGLB": {
        "enabled": False,
        "active": True,
        "ogsfx_path": "/maya2glTF/PBR/shaders/glTF_PBR.ogsfx"
    },
    "ExtractLook": {
        "maketx_arguments": []
    },
    "ExtractGPUCache": {
        "enabled": False,
        "optional": False,
        "active": True,
        "families": [
            "model",
            "animation",
            "pointcache"
        ],
        "step": 1.0,
        "stepSave": 1,
        "optimize": True,
        "optimizationThreshold": 40000,
        "optimizeAnimationsForMotionBlur": True,
        "writeMaterials": True,
        "useBaseTessellation": True
    },
    "ExtractModel": {
        "enabled": True,
        "optional": True,
        "active": True
    },
    "ExtractAlembic": {
        "enabled": True,
        "families": [
            "pointcache",
            "model",
            "vrayproxy.alembic"
        ],
        "attr": "",
        "attrPrefix": "",
        "bake_attributes": [],
        "bake_attribute_prefixes": [],
        "dataFormat": "ogawa",
        "eulerFilter": False,
        "melPerFrameCallback": "",
        "melPostJobCallback": "",
        "overrides": [
            "attr",
            "attrPrefix",
            "renderableOnly",
            "visibleOnly",
            "worldSpace",
            "writeColorSets",
            "writeFaceSets",
            "writeNormals"
        ],
        "preRoll": False,
        "preRollStartFrame": 0,
        "pythonPerFrameCallback": "",
        "pythonPostJobCallback": "",
        "renderableOnly": False,
        "stripNamespaces": True,
        "uvsOnly": False,
        "uvWrite": True,
        "userAttr": "",
        "userAttrPrefix": "",
        "verbose": False,
        "visibleOnly": False,
        "wholeFrameGeo": False,
        "worldSpace": True,
        "writeColorSets": False,
        "writeCreases": False,
        "writeFaceSets": False,
        "writeNormals": True,
        "writeUVSets": False,
        "writeVisibility": False
    },
    "ExtractAnimation": {
        "enabled": True,
        "optional": False,
        "active": True,
    },
    "ExtractMayaUsdModel": {
        "enabled": True,
        "optional": True,
        "active": False,
    },
    "ExtractMayaUsdPointcache": {
        "enabled": True,
        "optional": True,
        "active": False,
    },
    "ExtractMayaUsdAnim": {
        "enabled": True,
        "optional": True,
        "active": False,
    }
}<|MERGE_RESOLUTION|>--- conflicted
+++ resolved
@@ -1095,14 +1095,11 @@
         "optional": True,
         "active": True
     },
-<<<<<<< HEAD
-=======
     "CollectFbxModel": {
         "enabled": False,
         "optional": False,
         "active": True
     },
->>>>>>> 48cc825f
     "CollectGLTF": {
         "enabled": False
     },

name = "maya"
title = "Maya"
<<<<<<< HEAD
version = "0.2.9"
=======
version = "0.2.10-dev.1"
>>>>>>> 76c2567b
client_dir = "ayon_maya"

ayon_required_addons = {
    "core": ">0.4.0",
}<|MERGE_RESOLUTION|>--- conflicted
+++ resolved
@@ -1,10 +1,6 @@
 name = "maya"
 title = "Maya"
-<<<<<<< HEAD
-version = "0.2.9"
-=======
 version = "0.2.10-dev.1"
->>>>>>> 76c2567b
 client_dir = "ayon_maya"
 
 ayon_required_addons = {

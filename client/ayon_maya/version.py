--- conflicted
+++ resolved
@@ -1,7 +1,3 @@
 # -*- coding: utf-8 -*-
 """Package declaring AYON addon 'maya' version."""
-<<<<<<< HEAD
-__version__ = "0.2.9"
-=======
-__version__ = "0.2.10-dev.1"
->>>>>>> 76c2567b
+__version__ = "0.2.10-dev.1"
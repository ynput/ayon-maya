--- conflicted
+++ resolved
@@ -1,7 +1,3 @@
 # -*- coding: utf-8 -*-
 """Package declaring AYON addon 'maya' version."""
-<<<<<<< HEAD
-__version__ = "0.2.5"
-=======
-__version__ = "0.2.6"
->>>>>>> 38e77741
+__version__ = "0.2.7"
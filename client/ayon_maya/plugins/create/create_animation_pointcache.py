from maya import cmds

from ayon_maya.api import lib, plugin

from ayon_core.lib import (
    BoolDef,
    NumberDef,
)


<<<<<<< HEAD
def _get_animation_attr_defs(cls):
=======
def _get_animation_attr_defs(
        create_context,
        include_user_defined_attributes,
        include_parent_hierarchy=False):
>>>>>>> 48cc825f
    """Get Animation generic definitions."""
    defs = lib.collect_animation_defs(create_context=create_context)
    defs.extend(
        [
            BoolDef("farm", label="Submit to Farm"),
            NumberDef("priority", label="Farm job Priority", default=50),
            BoolDef("refresh", label="Refresh viewport during export"),
            BoolDef(
                "includeParentHierarchy",
                label="Include Parent Hierarchy",
                tooltip=(
                    "Whether to include parent hierarchy of nodes in the "
                    "publish instance."
                ),
                default=include_parent_hierarchy
            ),
            BoolDef(
                "includeUserDefinedAttributes",
                label="Include User Defined Attributes",
                tooltip=(
                    "Whether to include all custom maya attributes found "
                    "on nodes as attributes in the Alembic data."
                ),
                default=include_user_defined_attributes
            ),
        ]
    )

    return defs


def convert_legacy_alembic_creator_attributes(node_data, class_name):
    """This is a legacy transfer of creator attributes to publish attributes
    for ExtractAlembic/ExtractAnimation plugin.
    """
    publish_attributes = node_data["publish_attributes"]

    if class_name in publish_attributes:
        return node_data

    attributes = [
        "attr",
        "attrPrefix",
        "visibleOnly",
        "writeColorSets",
        "writeFaceSets",
        "writeNormals",
        "renderableOnly",
        "visibleOnly",
        "worldSpace",
        "renderableOnly"
    ]
    plugin_attributes = {}
    for attr in attributes:
        if attr not in node_data["creator_attributes"]:
            continue
        value = node_data["creator_attributes"].pop(attr)

        plugin_attributes[attr] = value

    publish_attributes[class_name] = plugin_attributes

    return node_data


class CreateAnimation(plugin.MayaHiddenCreator):
    """Animation output for character rigs

    We hide the animation creator from the UI since the creation of it is
    automated upon loading a rig. There's an inventory action to recreate it
    for loaded rigs if by chance someone deleted the animation instance.
    """

    identifier = "io.openpype.creators.maya.animation"
    name = "animationDefault"
    label = "Animation"
    product_type = "animation"
    icon = "male"

    include_parent_hierarchy = False
    include_user_defined_attributes = False

    def read_instance_node(self, node):
        node_data = super(CreateAnimation, self).read_instance_node(node)
        node_data = convert_legacy_alembic_creator_attributes(
            node_data, "ExtractAnimation"
        )
        return node_data

    def get_instance_attr_defs(self):
<<<<<<< HEAD
        defs = super(CreateAnimation, self).get_instance_attr_defs()
        defs += _get_animation_attr_defs(self)
        return defs
=======
        return _get_animation_attr_defs(self.create_context,
                                        self.include_user_defined_attributes,
                                        self.include_parent_hierarchy)
>>>>>>> 48cc825f


class CreatePointCache(plugin.MayaCreator):
    """Alembic pointcache for animated data"""

    identifier = "io.openpype.creators.maya.pointcache"
    label = "Pointcache"
    product_type = "pointcache"
    icon = "gears"
    include_user_defined_attributes = False

    def read_instance_node(self, node):
        node_data = super(CreatePointCache, self).read_instance_node(node)
        node_data = convert_legacy_alembic_creator_attributes(
            node_data, "ExtractAlembic"
        )
        return node_data

    def get_instance_attr_defs(self):
<<<<<<< HEAD
        defs = super(CreatePointCache, self).get_instance_attr_defs()
        defs += _get_animation_attr_defs(self)
        return defs
=======
        return _get_animation_attr_defs(self.create_context,
                                        self.include_user_defined_attributes)
>>>>>>> 48cc825f

    def create(self, product_name, instance_data, pre_create_data):
        instance = super(CreatePointCache, self).create(
            product_name, instance_data, pre_create_data
        )
        instance_node = instance.get("instance_node")

        # For Arnold standin proxy
        proxy_set = cmds.sets(name=instance_node + "_proxy_SET", empty=True)
        cmds.sets(proxy_set, forceElement=instance_node)<|MERGE_RESOLUTION|>--- conflicted
+++ resolved
@@ -8,14 +8,10 @@
 )
 
 
-<<<<<<< HEAD
-def _get_animation_attr_defs(cls):
-=======
 def _get_animation_attr_defs(
         create_context,
         include_user_defined_attributes,
         include_parent_hierarchy=False):
->>>>>>> 48cc825f
     """Get Animation generic definitions."""
     defs = lib.collect_animation_defs(create_context=create_context)
     defs.extend(
@@ -106,15 +102,9 @@
         return node_data
 
     def get_instance_attr_defs(self):
-<<<<<<< HEAD
-        defs = super(CreateAnimation, self).get_instance_attr_defs()
-        defs += _get_animation_attr_defs(self)
-        return defs
-=======
         return _get_animation_attr_defs(self.create_context,
                                         self.include_user_defined_attributes,
                                         self.include_parent_hierarchy)
->>>>>>> 48cc825f
 
 
 class CreatePointCache(plugin.MayaCreator):
@@ -134,14 +124,8 @@
         return node_data
 
     def get_instance_attr_defs(self):
-<<<<<<< HEAD
-        defs = super(CreatePointCache, self).get_instance_attr_defs()
-        defs += _get_animation_attr_defs(self)
-        return defs
-=======
         return _get_animation_attr_defs(self.create_context,
                                         self.include_user_defined_attributes)
->>>>>>> 48cc825f
 
     def create(self, product_name, instance_data, pre_create_data):
         instance = super(CreatePointCache, self).create(

from ayon_maya.api import plugin
from ayon_core.lib import BoolDef


class CreateXgen(plugin.MayaCreator):
    """Xgen"""

    identifier = "io.openpype.creators.maya.xgen"
    label = "Xgen"
    product_type = "xgen"
<<<<<<< HEAD
    product_base_type = "xgen"
    icon = "pagelines"
=======
    icon = "pagelines"

    def get_instance_attr_defs(self):
        return [
            BoolDef("farm",
                    label="Submit to Farm",
                    default=False),
        ]
>>>>>>> f8e2eae7
<|MERGE_RESOLUTION|>--- conflicted
+++ resolved
@@ -8,10 +8,7 @@
     identifier = "io.openpype.creators.maya.xgen"
     label = "Xgen"
     product_type = "xgen"
-<<<<<<< HEAD
     product_base_type = "xgen"
-    icon = "pagelines"
-=======
     icon = "pagelines"
 
     def get_instance_attr_defs(self):
@@ -19,5 +16,4 @@
             BoolDef("farm",
                     label="Submit to Farm",
                     default=False),
-        ]
->>>>>>> f8e2eae7
+        ]
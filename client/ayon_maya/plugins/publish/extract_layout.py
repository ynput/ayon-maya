import json
import math
import os
from typing import List
from ayon_api import get_representation_by_id
from ayon_maya.api import plugin
from maya import cmds
from maya.api import OpenMaya as om


def convert_matrix_to_4x4_list(
        value) -> List[List[float]]:
    """Convert matrix or flat list to 4x4 matrix list
    Example:
        >>> convert_matrix_to_4x4_list(om.MMatrix())
        [[1, 0, 0, 0], [0, 1, 0, 0], [0, 0, 1, 0], [0, 0, 0, 1]]
        >>> convert_matrix_to_4x4_list(
        ... [1, 0, 0, 0,
        ...  0, 1, 0, 0,
        ...  0, 0, 1, 0,
        ...  0, 0, 0, 1]
        ... )
        [[1, 0, 0, 0], [0, 1, 0, 0], [0, 0, 1, 0], [0, 0, 0, 1]]
    """
    result = []
    value = list(value)
    for i in range(0, len(value), 4):
        result.append(list(value[i:i + 4]))
    return result


class ExtractLayout(plugin.MayaExtractorPlugin):
    """Extract a layout."""

    label = "Extract Layout"
    families = ["layout"]
    project_container = "AVALON_CONTAINERS"

    def process(self, instance):
        # Define extract output file path
        stagingdir = self.staging_dir(instance)

        # Perform extraction
        self.log.debug("Performing extraction..")

        if "representations" not in instance.data:
            instance.data["representations"] = []

        json_data = []
        # TODO representation queries can be refactored to be faster
        project_name = instance.context.data["projectName"]
        members = [member.lstrip('|') for member in instance.data["setMembers"]]
        for asset in members:
            # Find the container
            project_container = self.project_container
            container_list = cmds.ls(project_container)
            if len(container_list) == 0:
                self.log.warning("Project container is not found!")
                self.log.warning("The asset(s) may not be properly loaded after published") # noqa
                continue

            grp_loaded_ass = instance.data.get("groupLoadedAssets", False)
            if grp_loaded_ass:
                asset_list = cmds.listRelatives(asset, children=True)
                # WARNING This does override 'asset' variable from parent loop
                #   is it correct?
                for asset in asset_list:
                    grp_name = asset.split(':')[0]
            else:
                grp_name = asset.split(':')[0]
            containers = cmds.ls("{}*_CON".format(grp_name))
            if len(containers) == 0:
                self.log.warning("{} isn't from the loader".format(asset))
                self.log.warning("It may not be properly loaded after published") # noqa
                continue
            container = containers[0]

            representation_id = cmds.getAttr(
                "{}.representation".format(container))

            representation = get_representation_by_id(
                project_name,
                representation_id,
                fields={"versionId", "context", "name"}
            )
            version_id = representation["versionId"]
            # TODO use product entity to get product type rather than
            #    data in representation 'context'
            repre_context = representation["context"]
            product_type = repre_context.get("product", {}).get("type")
            if not product_type:
                product_type = repre_context.get("family")

            json_element = {
                "product_type": product_type,
                "instance_name": cmds.getAttr(
                    "{}.namespace".format(container)),
                "representation": str(representation_id),
                "version": str(version_id),
<<<<<<< HEAD
                "extension": repre_context["ext"],
                "host": self.hosts
=======
                "extension": repre_context["ext"]
>>>>>>> 305fdb14
            }

            local_matrix = cmds.xform(asset, query=True, matrix=True)
            local_rotation = cmds.xform(asset, query=True, rotation=True, euler=True)

            t_matrix = self.create_transformation_matrix(local_matrix, local_rotation)

            json_element["transform_matrix"] = [
                list(row)
                for row in t_matrix
            ]

            basis_list = [
                1, 0, 0, 0,
                0, 1, 0, 0,
                0, 0, 1, 0,
                0, 0, 0, 1
            ]

            basis_mm = om.MMatrix(basis_list)
            b_matrix = convert_matrix_to_4x4_list(basis_mm)

            json_element["basis"] = []
            for row in b_matrix:
                json_element["basis"].append(list(row))

            json_element["rotation"] = {
                "x": local_rotation[0],
                "y": local_rotation[1],
                "z": local_rotation[2]
            }
            json_data.append(json_element)
        json_filename = "{}.json".format(instance.name)
        json_path = os.path.join(stagingdir, json_filename)

        with open(json_path, "w+") as file:
            json.dump(json_data, fp=file, indent=2)

        json_representation = {
            'name': 'json',
            'ext': 'json',
            'files': json_filename,
            "stagingDir": stagingdir,
        }

        instance.data["representations"].append(json_representation)

        self.log.debug("Extracted instance '%s' to: %s",
                       instance.name, json_representation)

    def create_transformation_matrix(self, local_matrix, local_rotation):
        matrix = om.MMatrix(local_matrix)
        matrix = self.convert_transformation_matrix(matrix, local_rotation)
        t_matrix = convert_matrix_to_4x4_list(matrix)
        return t_matrix

    def convert_transformation_matrix(self, transform_mm: om.MMatrix, rotation: list) -> om.MMatrix:
        """Convert matrix to list of transformation matrix for Unreal Engine fbx asset import.

        Args:
            transform_mm (om.MMatrix): Local Matrix for the asset
            rotation (list): Rotations of the asset

        Returns:
            List[om.MMatrix]: List of transformation matrix of the asset
        """
        convert_transform = om.MTransformationMatrix(transform_mm)

        convert_translation = convert_transform.translation(om.MSpace.kWorld)
        convert_translation = om.MVector(convert_translation.x, convert_translation.z, convert_translation.y)
        convert_scale = convert_transform.scale(om.MSpace.kObject)
        convert_transform.setTranslation(convert_translation, om.MSpace.kWorld)
        converted_rotation = om.MEulerRotation(
            math.radians(rotation[0]), math.radians(rotation[2]), math.radians(rotation[1])
        )
        convert_transform.setRotation(converted_rotation)
        convert_transform.setScale([convert_scale[0], convert_scale[2], convert_scale[1]], om.MSpace.kObject)

        return convert_transform.asMatrix()<|MERGE_RESOLUTION|>--- conflicted
+++ resolved
@@ -97,12 +97,8 @@
                     "{}.namespace".format(container)),
                 "representation": str(representation_id),
                 "version": str(version_id),
-<<<<<<< HEAD
                 "extension": repre_context["ext"],
                 "host": self.hosts
-=======
-                "extension": repre_context["ext"]
->>>>>>> 305fdb14
             }
 
             local_matrix = cmds.xform(asset, query=True, matrix=True)

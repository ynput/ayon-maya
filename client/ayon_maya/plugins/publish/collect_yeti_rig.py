import os
<<<<<<< HEAD
import re
import clique
=======
>>>>>>> 281b3ff3

import re
import pyblish.api
from ayon_core.pipeline.publish import KnownPublishError
from ayon_maya.api import lib
from ayon_maya.api import plugin
from maya import cmds

SETTINGS = {"renderDensity",
            "renderWidth",
            "renderLength",
            "increaseRenderBounds",
            "imageSearchPath",
            "cbId"}


class CollectYetiRig(plugin.MayaInstancePlugin):
    """Collect all information of the Yeti Rig"""

    order = pyblish.api.CollectorOrder + 0.4
    label = "Collect Yeti Rig"
    families = ["yetiRig"]

    def process(self, instance):

        assert "input_SET" in instance.data["setMembers"], (
            "Yeti Rig must have an input_SET")

        input_connections = self.collect_input_connections(instance)

        # Collect any textures if used
        yeti_resources = []
        yeti_nodes = cmds.ls(instance[:], type="pgYetiMaya", long=True)
        for node in yeti_nodes:
            # Get Yeti resources (textures)
            resources = self.get_yeti_resources(node)
            yeti_resources.extend(resources)

        instance.data["rigsettings"] = {"inputs": input_connections}

        instance.data["resources"] = yeti_resources

        # Force frame range for yeti cache export for the rig
        start = cmds.playbackOptions(query=True, animationStartTime=True)
        for key in ["frameStart", "frameEnd",
                    "frameStartHandle", "frameEndHandle"]:
            instance.data[key] = start
        instance.data["preroll"] = 0

    def collect_input_connections(self, instance):
        """Collect the inputs for all nodes in the input_SET"""

        # Get the input meshes information
        input_content = cmds.ls(cmds.sets("input_SET", query=True), long=True)

        # Include children
        input_content += cmds.listRelatives(input_content,
                                            allDescendents=True,
                                            fullPath=True) or []

        # Ignore intermediate objects
        input_content = cmds.ls(input_content, long=True, noIntermediate=True)
        if not input_content:
            return []

        # Store all connections
        connections = cmds.listConnections(input_content,
                                           source=True,
                                           destination=False,
                                           connections=True,
                                           # Only allow inputs from dagNodes
                                           # (avoid display layers, etc.)
                                           type="dagNode",
                                           plugs=True) or []
        connections = cmds.ls(connections, long=True)      # Ensure long names

        inputs = []
        for dest, src in lib.pairwise(connections):
            source_node, source_attr = src.split(".", 1)
            dest_node, dest_attr = dest.split(".", 1)

            # Ensure the source of the connection is not included in the
            # current instance's hierarchy. If so, we ignore that connection
            # as we will want to preserve it even over a publish.
            if source_node in instance:
                self.log.debug("Ignoring input connection between nodes "
                               "inside the instance: %s -> %s" % (src, dest))
                continue

            inputs.append({"connections": [source_attr, dest_attr],
                           "sourceID": lib.get_id(source_node),
                           "destinationID": lib.get_id(dest_node)})

        return inputs

    def get_yeti_resources(self, node):
        """Get all resource file paths

        If a texture is a sequence it gathers all sibling files to ensure
        the texture sequence is complete.

        References can be used in the Yeti graph, this means that it is
        possible to load previously caches files. The information will need
        to be stored and, if the file not publish, copied to the resource
        folder.

        Args:
            node (str): node name of the pgYetiMaya node

        Returns:
            list
        """
        resources = []

        image_search_paths = cmds.getAttr("{}.imageSearchPath".format(node))
        if image_search_paths:

            # TODO: Somehow this uses OS environment path separator, `:` vs `;`
            # Later on check whether this is pipeline OS cross-compatible.
            image_search_paths = [p for p in
                                  image_search_paths.split(os.path.pathsep) if p]

            # find all ${TOKEN} tokens and replace them with $TOKEN env. variable
            image_search_paths = self._replace_tokens(image_search_paths)

        # List all related textures
        texture_nodes = cmds.pgYetiGraph(
            node, listNodes=True, type="texture")
        texture_filenames = [
            cmds.pgYetiGraph(
                node, node=texture_node,
                param="file_name", getParamValue=True)
            for texture_node in texture_nodes
        ]
        self.log.debug("Found %i texture(s)" % len(texture_filenames))

        # Get all reference nodes
        reference_nodes = cmds.pgYetiGraph(node,
                                           listNodes=True,
                                           type="reference")
        self.log.debug("Found %i reference node(s)" % len(reference_nodes))

        # Collect all texture files
        # find all ${TOKEN} tokens and replace them with $TOKEN env. variable
        texture_filenames = self._replace_tokens(texture_filenames)
        for texture in texture_filenames:

            files = []
            if os.path.isabs(texture):
                self.log.debug("Texture is absolute path, ignoring "
                               "image search paths for: %s" % texture)
                files = lib.search_textures(texture)
            else:
                for root in image_search_paths:
                    filepath = os.path.join(root, texture)
                    files = lib.search_textures(filepath)
                    if files:
                        # Break out on first match in search paths..
                        break

            if not files:
                raise KnownPublishError(
                    "No texture found for: %s "
                    "(searched: %s)" % (texture, image_search_paths))

            item = {
                "files": files,
                "source": texture,
                "node": node
            }

            resources.append(item)

        # For now validate that every texture has at least a single file
        # resolved. Since a 'resource' does not have the requirement of having
        # a `files` explicitly mapped it's not explicitly validated.
        # TODO: Validate this as a validator
        invalid_resources = []
        for resource in resources:
            if not resource['files']:
                invalid_resources.append(resource)
        if invalid_resources:
            raise RuntimeError("Invalid resources")

        # Collect all referenced files
        for reference_node in reference_nodes:
            ref_file = cmds.pgYetiGraph(node,
                                        node=reference_node,
                                        param="reference_file",
                                        getParamValue=True)

            # Create resource dict
            item = {
                "source": ref_file,
                "node": node,
                "graphnode": reference_node,
                "param": "reference_file",
                "files": []
            }

            ref_file_name = os.path.basename(ref_file)
            if "%04d" in ref_file_name:
                item["files"] = lib.get_sequence(ref_file)
            else:
                if os.path.exists(ref_file) and os.path.isfile(ref_file):
                    item["files"] = [ref_file]

            if not item["files"]:
                self.log.warning("Reference node '%s' has no valid file "
                                 "path set: %s" % (reference_node, ref_file))
                # TODO: This should allow to pass and fail in Validator instead
                raise RuntimeError("Reference node  must be a full file path!")

            resources.append(item)

        return resources

<<<<<<< HEAD
    def search_textures(self, filepath):
        """Search all texture files on disk.

        This also parses to full sequences for those with dynamic patterns
        like <UDIM> and %04d in the filename.

        Args:
            filepath (str): The full path to the file, including any
                dynamic patterns like <UDIM> or %04d

        Returns:
            list: The files found on disk

        """
        filename = os.path.basename(filepath)

        # Collect full sequence if it matches a sequence pattern
        if len(filename.split(".")) > 2:

            # For UDIM based textures (tiles)
            if "<UDIM>" in filename:
                sequences = self.get_sequence(filepath,
                                              pattern="<UDIM>")
                if sequences:
                    return sequences

            # Frame/time - Based textures (animated masks f.e)
            elif "%04d" in filename:
                sequences = self.get_sequence(filepath,
                                              pattern="%04d")
                if sequences:
                    return sequences

        # Assuming it is a fixed name (single file)
        if os.path.exists(filepath):
            return [filepath]

        return []

    def get_sequence(self, filepath, pattern="%04d"):
        """Get sequence from filename.

        This will only return files if they exist on disk as it tries
        to collect the sequence using the filename pattern and searching
        for them on disk.

        Supports negative frame ranges like -001, 0000, 0001 and -0001,
        0000, 0001.

        Arguments:
            filepath (str): The full path to filename containing the given
            pattern.
            pattern (str): The pattern to swap with the variable frame number.

        Returns:
            Optional[list[str]]: file sequence.

        """
        filename = os.path.basename(filepath)
        re_pattern = re.escape(filename)
        re_pattern = re_pattern.replace(re.escape(pattern), "-?[0-9]+")
        source_dir = os.path.dirname(filepath)
        files = [f for f in os.listdir(source_dir) if re.match(re_pattern, f)]
        if not files:
            # Files do not exist, this may not be a problem if e.g. the
            # textures were relative paths and we're searching across
            # multiple image search paths.
            return
        
        collections, _remainder = clique.assemble(
            files,
            patterns=[clique.PATTERNS["frames"]],
            minimum_items=1)
            
        if len(collections) > 1:
            raise ValueError(
                f"Multiple collections found for {collections}. "
                "This is a bug.")

        return [
            os.path.join(source_dir, filename) 
            for filename in collections[0]
        ]

=======
>>>>>>> 281b3ff3
    def _replace_tokens(self, strings):
        env_re = re.compile(r"\$\{(\w+)\}")

        replaced = []
        for s in strings:
            matches = re.finditer(env_re, s)
            for m in matches:
                try:
                    s = s.replace(m.group(), os.environ[m.group(1)])
                except KeyError:
                    msg = "Cannot find requested {} in environment".format(
                        m.group(1))
                    self.log.error(msg)
                    raise RuntimeError(msg)
            replaced.append(s)
        return replaced<|MERGE_RESOLUTION|>--- conflicted
+++ resolved
@@ -1,9 +1,4 @@
 import os
-<<<<<<< HEAD
-import re
-import clique
-=======
->>>>>>> 281b3ff3
 
 import re
 import pyblish.api
@@ -221,93 +216,6 @@
 
         return resources
 
-<<<<<<< HEAD
-    def search_textures(self, filepath):
-        """Search all texture files on disk.
-
-        This also parses to full sequences for those with dynamic patterns
-        like <UDIM> and %04d in the filename.
-
-        Args:
-            filepath (str): The full path to the file, including any
-                dynamic patterns like <UDIM> or %04d
-
-        Returns:
-            list: The files found on disk
-
-        """
-        filename = os.path.basename(filepath)
-
-        # Collect full sequence if it matches a sequence pattern
-        if len(filename.split(".")) > 2:
-
-            # For UDIM based textures (tiles)
-            if "<UDIM>" in filename:
-                sequences = self.get_sequence(filepath,
-                                              pattern="<UDIM>")
-                if sequences:
-                    return sequences
-
-            # Frame/time - Based textures (animated masks f.e)
-            elif "%04d" in filename:
-                sequences = self.get_sequence(filepath,
-                                              pattern="%04d")
-                if sequences:
-                    return sequences
-
-        # Assuming it is a fixed name (single file)
-        if os.path.exists(filepath):
-            return [filepath]
-
-        return []
-
-    def get_sequence(self, filepath, pattern="%04d"):
-        """Get sequence from filename.
-
-        This will only return files if they exist on disk as it tries
-        to collect the sequence using the filename pattern and searching
-        for them on disk.
-
-        Supports negative frame ranges like -001, 0000, 0001 and -0001,
-        0000, 0001.
-
-        Arguments:
-            filepath (str): The full path to filename containing the given
-            pattern.
-            pattern (str): The pattern to swap with the variable frame number.
-
-        Returns:
-            Optional[list[str]]: file sequence.
-
-        """
-        filename = os.path.basename(filepath)
-        re_pattern = re.escape(filename)
-        re_pattern = re_pattern.replace(re.escape(pattern), "-?[0-9]+")
-        source_dir = os.path.dirname(filepath)
-        files = [f for f in os.listdir(source_dir) if re.match(re_pattern, f)]
-        if not files:
-            # Files do not exist, this may not be a problem if e.g. the
-            # textures were relative paths and we're searching across
-            # multiple image search paths.
-            return
-        
-        collections, _remainder = clique.assemble(
-            files,
-            patterns=[clique.PATTERNS["frames"]],
-            minimum_items=1)
-            
-        if len(collections) > 1:
-            raise ValueError(
-                f"Multiple collections found for {collections}. "
-                "This is a bug.")
-
-        return [
-            os.path.join(source_dir, filename) 
-            for filename in collections[0]
-        ]
-
-=======
->>>>>>> 281b3ff3
     def _replace_tokens(self, strings):
         env_re = re.compile(r"\$\{(\w+)\}")
 
